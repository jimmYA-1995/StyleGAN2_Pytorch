import os
import sys
import copy
import random
import argparse
from time import time
from pathlib import Path
from collections import OrderedDict

import wandb
import torch
import numpy as np
from tqdm import tqdm
from torch import nn, optim
from torchvision import utils

import misc
from config import get_cfg_defaults, convert_to_dict
from dataset import get_dataloader
from models import Generator, Discriminator
from losses import nonsaturating_loss, path_regularize, logistic_loss, d_r1_loss, MaskedRecLoss
from metrics.fid import FIDTracker


def requires_grad(model, flag=True):
    for p in model.parameters():
        p.requires_grad = flag


def accumulate(model1, model2, decay=0.999):
    par1 = dict(model1.named_parameters())
    par2 = dict(model2.named_parameters())

    for k in par1.keys():
        par1[k].data.mul_(decay).add_(par2[k].data, alpha=1 - decay)


def sample_data(loader):
    while True:
        for batch in loader:
            yield batch


def make_noise(batch, latent_dim, n_noise, device):
    if n_noise == 1:
        return torch.randn(batch, latent_dim, device=device)

    noises = torch.randn(n_noise, batch, latent_dim, device=device).unbind(0)

    return noises


def mixing_noise(batch, latent_dim, prob, device):
    if prob > 0 and random.random() < prob:
        return make_noise(batch, latent_dim, 2, device)

    else:
        return [make_noise(batch, latent_dim, 1, device)]


class Trainer():
    def __init__(self, args, cfg, logger):
        self.cfg = cfg
        self.log = logger
        self.num_gpus = args.num_gpus
        self.local_rank = args.local_rank
        self.ddp = args.num_gpus > 1
        self.out_dir = args.out_dir
        self.use_wandb = args.wandb
        self.n_sample = cfg.N_SAMPLE
        self.num_classes = cfg.N_CLASSES
        self.latent = cfg.MODEL.LATENT_SIZE
        self.batch_size = cfg.TRAIN.BATCH_SIZE_PER_GPU
        self.device = torch.device(f'cuda:{args.local_rank}')
        self.metrics = cfg.EVAL.METRICS.split(',')
        self.fid_tracker = None

        # Datset
        t = time()
        print("get dataloader ...", end='\r')
        self.loader = get_dataloader(cfg, self.batch_size, distributed=self.ddp)
        self.val_loader = get_dataloader(cfg, self.n_sample, split='val', distributed=self.ddp)
        print(f"get dataloader complete ({time() - t :.2f} sec)")

        # Define model
        label_size = 0 if self.num_classes == 1 else self.num_classes
        self.g = Generator(
            cfg.MODEL.LATENT_SIZE,
            label_size,
            cfg.RESOLUTION,
            embedding_size=cfg.MODEL.EMBEDDING_SIZE,
            dlatent_size=256,
            extra_channels=cfg.MODEL.EXTRA_CHANNEL,
            is_training=True
        ).to(self.device)

        self.d = Discriminator(
            label_size,
            cfg.RESOLUTION,
            extra_channels=cfg.MODEL.EXTRA_CHANNEL
        ).to(self.device)

        self.g_ema = copy.deepcopy(self.g).eval()
        
        # Define losses
        self.rec_loss = MaskedRecLoss(mask='gaussian', num_channels=1, device=self.device)

        # Define optimizers
        g_reg_ratio = cfg.TRAIN.G_REG_EVERY / (cfg.TRAIN.G_REG_EVERY + 1)
        d_reg_ratio = cfg.TRAIN.D_REG_EVERY / (cfg.TRAIN.D_REG_EVERY + 1)
        self.g_optim = optim.Adam(self.g.parameters(), lr=cfg.TRAIN.LR * g_reg_ratio, betas=(0 ** g_reg_ratio, 0.99 ** g_reg_ratio))
        self.d_optim = optim.Adam(self.d.parameters(), lr=cfg.TRAIN.LR * d_reg_ratio, betas=(0 ** d_reg_ratio, 0.99 ** d_reg_ratio))

        # resume from checkpoints if given
        self.start_iter = 0
        if cfg.TRAIN.NV_WEIGHTS_PATH:
            raise RuntimeError("resume from NV model is deprecated because model architecture is different")

        if cfg.TRAIN.CKPT:
            # assume checkpoint will load on device directly.
            print(f'resume model from {cfg.TRAIN.CKPT}')
            ckpt = torch.load(cfg.TRAIN.CKPT, map_location=self.device)

            self.g.load_state_dict(ckpt['g'])
            self.d.load_state_dict(ckpt['d'])
            self.g_ema.load_state_dict(ckpt['g_ema'])

            self.g_optim.load_state_dict(ckpt['g_optim'])
            self.d_optim.load_state_dict(ckpt['d_optim'])

        if self.ddp:
            self.g = nn.parallel.DistributedDataParallel(
                self.g,
                device_ids=[self.local_rank],
                output_device=self.local_rank,
                broadcast_buffers=False
            )

            self.d = nn.parallel.DistributedDataParallel(
                self.d,
                device_ids=[self.local_rank],
                output_device=self.local_rank,
                broadcast_buffers=False
            )

        # init. FID tracker if needed.
        if 'fid' in self.metrics:
            self.fid_tracker = FIDTracker(cfg, self.local_rank, self.num_gpus, self.out_dir, use_tqdm=(self.local_rank == 0))

    def train(self):
        cfg_d = self.cfg.DATASET
        cfg_t = self.cfg.TRAIN
        if self.start_iter >= cfg_t.ITERATION:
            print("the current iteration already meet your target iteration")
            return

        digits_length = len(str(cfg_t.ITERATION))
        ema_beta = 0.5 ** (self.batch_size * self.num_gpus / (10 * 1000))
        mean_path_length = 0
        loss_dict = OrderedDict(g=None, d=None, g_rec=None, real_score=None, fake_score=None,
                                mean_path=None, r1=None, path=None, path_length=None)

        # To make state_dict consistent in mutli nodes & single node training
        g_module = self.g.module if self.ddp else self.g
        d_module = self.d.module if self.ddp else self.d

        sample_body_imgs, sample_face_imgs, sample_mask = [x.to(self.device) for x in next(iter(self.val_loader))]
        sample_masked_body = torch.cat([sample_body_imgs * sample_mask, sample_mask], dim=1)
        sample_z = torch.randn(self.n_sample, self.latent, device=self.device)
        sample_label = torch.randint(self.num_classes, (sample_z.shape[0],)).to(self.device) if self.num_classes > 1 else None
        self.log.debug(f"sample vector: {sample_z.shape}")

        loader = sample_data(self.loader)
        pbar = range(self.start_iter, cfg_t.ITERATION)
        if self.local_rank == 0:
            pbar = tqdm(pbar, total=cfg_t.ITERATION, initial=self.start_iter, dynamic_ncols=True, smoothing=0.01)

        # main loop
        for i in pbar:
            s = time()
            body_imgs, face_imgs, mask = [x.to(self.device) for x in next(loader)]
            masked_body = torch.cat([body_imgs * mask, mask], dim=1)

            requires_grad(self.g, False)
            requires_grad(self.d, True)

            noise = mixing_noise(self.batch_size, self.latent, cfg_t.STYLE_MIXING_PROB, self.device)
            fake_label = torch.randint(self.num_classes, (self.batch_size,)).to(self.device) if self.num_classes > 1 else None
            fake_img, _ = self.g(noise, labels_in=fake_label, style_in=face_imgs, content_in=masked_body)
            fake_pred = self.d(fake_img)
            real_pred = self.d(body_imgs)

            d_loss = logistic_loss(real_pred, fake_pred)

            loss_dict['d'] = d_loss
            loss_dict['real_score'] = real_pred.mean()
            loss_dict['fake_score'] = fake_pred.mean()

            self.d.zero_grad()
            d_loss.backward()
            self.d_optim.step()

            if i % cfg_t.D_REG_EVERY == 0:
                body_imgs.requires_grad = True
                real_pred = self.d(body_imgs)
                r1_loss = d_r1_loss(real_pred, body_imgs)

                self.d.zero_grad()
                (cfg_t.R1 / 2 * r1_loss * cfg_t.D_REG_EVERY + 0 * real_pred[0]).backward()
                self.d_optim.step()
                loss_dict['r1'] = r1_loss

            requires_grad(self.g, True)
            requires_grad(self.d, False)

            noise = mixing_noise(self.batch_size, self.latent, cfg_t.STYLE_MIXING_PROB, self.device)
            fake_label = torch.randint(self.num_classes, (self.batch_size,)).to(self.device) if self.num_classes > 1 else None
            fake_img, _ = self.g(noise, labels_in=fake_label, style_in=face_imgs, content_in=masked_body)
            fake_pred = self.d(fake_img)
            g_loss = nonsaturating_loss(fake_pred)
<<<<<<< HEAD
            g_rec_loss = masked_l1_loss(body_imgs, fake_img, mask=mask) * self.cfg.RESOLUTION ** 2
=======
            g_rec_loss = self.rec_loss(body_imgs, fake_img, mask=mask)
>>>>>>> 1c7bd64d
            loss_dict['g'] = g_loss
            loss_dict['g_rec'] = g_rec_loss

            self.g.zero_grad()
            (g_loss + g_rec_loss).backward()
            self.g_optim.step()

            if i % cfg_t.G_REG_EVERY == 0:
                self.log.debug("Apply regularization to G")
                self.g.zero_grad()
                path_batch_size = max(1, self.batch_size // cfg_t.PATH_BATCH_SHRINK)
                noise = mixing_noise(path_batch_size, self.latent, cfg_t.STYLE_MIXING_PROB, self.device)
                fake_label = (torch.randint(self.num_classes, (path_batch_size,)).to(self.device)
                              if self.num_classes > 0 else None)
                fake_img, latents = self.g(
                    noise, labels_in=fake_label, style_in=face_imgs[:path_batch_size], content_in=masked_body[:path_batch_size], return_latents=True)

                path_loss, mean_path_length, path_lengths = path_regularize(fake_img, latents, mean_path_length)
                weighted_path_loss = cfg_t.PATH_REGULARIZE * cfg_t.G_REG_EVERY * path_loss

                if cfg_t.PATH_BATCH_SHRINK:
                    weighted_path_loss += 0 * fake_img[0, 0, 0, 0]

                weighted_path_loss.backward()
                self.g_optim.step()

                loss_dict['path'] = path_loss
                loss_dict['path_length'] = path_lengths.mean()
                loss_dict['mean_path'] = mean_path_length

            accumulate(self.g_ema, g_module, ema_beta)

<<<<<<< HEAD
            if i == 0 or (i + 1) % self.cfg.EVAL.FID.EVERY == 0:
=======
            if self.fid_tracker is not None and (i == 0 or (i + 1) % self.cfg.EVAL.FID.EVERY == 0):
>>>>>>> 1c7bd64d
                k_iter = (i + 1) / 1000
                self.g_ema.eval()
                self.fid_tracker.calc_fid(self.g_ema, k_iter, save=True)

            # reduce loss
            with torch.no_grad():
                losses = torch.stack(list(loss_dict.values()), dim=0)
                if self.num_gpus > 1:
                    torch.distributed.reduce_multigpu(losses, dst=0)

            if self.local_rank == 0:
                reduced_loss = {k: (v / self.num_gpus).item()
                                for k, v in zip(loss_dict.keys(), losses)}

                if i == 0 or (i + 1) % cfg_t.SAMPLE_EVERY == 0:
                    sample_iter = 'init' if i == 0 else str(i).zfill(digits_length)
                    with torch.no_grad():
                        self.g_ema.eval()
                        sample, _ = self.g_ema([sample_z], labels_in=sample_label, style_in=sample_face_imgs, content_in=sample_masked_body)

                        if cfg_d.DATASET == 'MultiChannelDataset':
                            sample_list = torch.split(sample, cfg_d.CHANNELS, dim=1)
                            sample_list = [(x.repeat(1, 3, 1, 1) if x.shape[1] == 1 else x)for x in sample_list]

                            utils.save_image(
                                list(torch.cat(sample_list, dim=2).unbind(0)),
                                self.out_dir / f'samples/fake-{sample_iter}.png',
                                nrow=int(self.n_sample ** 0.5) * 3,
                                normalize=True,
                                range=(-1, 1),  # value_range in PyTorch 1.8+
                            )

                        else:
                            b, c, h, w = sample.shape
                            stack_samples = torch.stack([sample_face_imgs, sample_body_imgs, sample], dim=0)
                            samples = torch.transpose(stack_samples, 0, 1).reshape(3 * b, c, h, w)
                            utils.save_image(
                                samples,
                                self.out_dir / f'samples/fake-{sample_iter}.png',
                                nrow=int(self.n_sample ** 0.5) * 3,
                                normalize=True,
                                range=(-1, 1),
                            )

                if i == 0 or (i + 1) % cfg_t.SAVE_CKPT_EVERY == 0:
                    ckpt_iter = str(i + 1).zfill(digits_length)
                    snapshot = {
                        'g': g_module.state_dict(),
                        'd': d_module.state_dict(),
                        'g_ema': self.g_ema.state_dict(),
                        'g_optim': self.g_optim.state_dict(),
                        'd_optim': self.d_optim.state_dict(),
                    }
                    torch.save(snapshot, self.out_dir / f'checkpoints/ckpt-{ckpt_iter}.pt')
                    ckpt_dir = self.out_dir / 'checkpoints'
                    ckpt_paths = list(ckpt_dir.glob('*.pt'))
                    if len(ckpt_paths) > cfg_t.CKPT_MAX_KEEP + 1:
                        ckpt_idx = sorted(
                            [int(str(p.name)[5:5 + digits_length]) for p in ckpt_paths])
                        os.remove(
                            ckpt_dir / f'ckpt-{str(ckpt_idx[1]).zfill(digits_length)}.pt')

                if wandb and self.use_wandb:
                    wandb.log({
                        'training time': time() - s,
                        'Generator': reduced_loss['g'],
                        'G-reconstruction': reduced_loss['g_rec'],
                        'Discriminator': reduced_loss['d'],
                        'R1': reduced_loss['r1'],
                        'Path Length Regularization': reduced_loss['path'],
                        'Path Length': reduced_loss['path_length'],
                        'Mean Path Length': reduced_loss['mean_path'],
                        'Real Score': reduced_loss['real_score'],
                        'Fake Score': reduced_loss['fake_score'],
                    })

                pbar.set_description(
                    "d: {d:.4f}; g: {g:.4f}; g_rec: {g_rec:.4f}; r1: {r1:.4f}; path: {path:.4f}; mean path: {mean_path:.4f}".format(**reduced_loss)
                )

        if args.local_rank == 0 and self.fid_tracker:
            self.fid_tracker.plot_fid()


if __name__ == '__main__':
    parser = argparse.ArgumentParser(prog='torch.distributed.launch')
    parser.add_argument('-c', '--cfg', help="path to the configuration file", metavar='PATH')
    parser.add_argument('-o', '--out_dir', metavar='PATH',
                        help="path to output directory. If not set, auto. set to subdirectory of OUT_DIR in configuration")
    parser.add_argument('--local_rank', type=int, default=0, metavar='INT', help='Automatically given by %(prog)s')
    parser.add_argument('--debug', action='store_true')
    parser.add_argument('--wandb', action='store_true')
    args = parser.parse_args()

    cfg = get_cfg_defaults()
    if args.cfg:
        cfg.merge_from_file(args.cfg)

    args.num_gpus = torch.cuda.device_count()
    if args.num_gpus > 1:
        assert 0 <= args.local_rank < args.num_gpus, 'Recommend one process per device'
        torch.cuda.set_device(args.local_rank)
        torch.distributed.init_process_group(
            backend='nccl', init_method='env://', rank=args.local_rank, world_size=args.num_gpus)

        assert torch.distributed.is_available() and torch.distributed.is_initialized()
        torch.distributed.barrier()

    if args.num_gpus == 1 or args.local_rank == 0:
        misc.prepare_training(args, cfg)

    logger = misc.create_logger(**vars(args))

    print(cfg)
    t = time()
    logger.info("initialize trainer...")
    trainer = Trainer(args, cfg, logger)
    logger.info(f"trainer initialized. ({time() - t :.2f} sec)")

    if args.local_rank == 0 and args.wandb:
        logger.info(f"initialize wandb project: {Path(args.cfg).stem}")
        wandb.init(
            project=f'stylegan2-{Path(args.cfg).stem}',
            config=convert_to_dict(cfg)
        )

    cfg.freeze()
    trainer.train()

    if args.local_rank == 0:
        (args.out_dir / 'finish.txt').touch()<|MERGE_RESOLUTION|>--- conflicted
+++ resolved
@@ -101,7 +101,7 @@
         ).to(self.device)
 
         self.g_ema = copy.deepcopy(self.g).eval()
-        
+
         # Define losses
         self.rec_loss = MaskedRecLoss(mask='gaussian', num_channels=1, device=self.device)
 
@@ -218,11 +218,7 @@
             fake_img, _ = self.g(noise, labels_in=fake_label, style_in=face_imgs, content_in=masked_body)
             fake_pred = self.d(fake_img)
             g_loss = nonsaturating_loss(fake_pred)
-<<<<<<< HEAD
-            g_rec_loss = masked_l1_loss(body_imgs, fake_img, mask=mask) * self.cfg.RESOLUTION ** 2
-=======
             g_rec_loss = self.rec_loss(body_imgs, fake_img, mask=mask)
->>>>>>> 1c7bd64d
             loss_dict['g'] = g_loss
             loss_dict['g_rec'] = g_rec_loss
 
@@ -255,11 +251,7 @@
 
             accumulate(self.g_ema, g_module, ema_beta)
 
-<<<<<<< HEAD
-            if i == 0 or (i + 1) % self.cfg.EVAL.FID.EVERY == 0:
-=======
             if self.fid_tracker is not None and (i == 0 or (i + 1) % self.cfg.EVAL.FID.EVERY == 0):
->>>>>>> 1c7bd64d
                 k_iter = (i + 1) / 1000
                 self.g_ema.eval()
                 self.fid_tracker.calc_fid(self.g_ema, k_iter, save=True)
