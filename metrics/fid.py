import time
import pickle
import logging
import argparse
from pathlib import Path

import numpy as np
<<<<<<< HEAD
import torch
from torch import nn
from torchvision import transforms
=======
import skimage.io as io
>>>>>>> fbce87b3
import matplotlib.pyplot as plt
import torch
from torch import nn
from torchvision import transforms
from scipy import linalg
from tqdm import tqdm

from dataset import get_dataloader_for_each_class
from calc_inception import load_patched_inception_v3

def sample_data(loader):
    while True:
        for batch in loader:
            yield batch

def load_condition_sample(sample_dir, batch_size):
    IMG_EXTS = ['jpg', 'png', 'jpeg']
    samples = []
    for ext in IMG_EXTS:
        samples.extend(list(Path(sample_dir).glob(f'*.{ext}')))
    assert len(samples) >= batch_size, f"Need more samples. {len(samples)} < {batch_size}"
    cond_samples = []
                
    trf = [
                transforms.ToTensor(),
                transforms.Normalize([0.5], [5],
                                     inplace=True),
            ]
    transform = transforms.Compose(trf)
    
    for i, p in enumerate():
        if batch_size != -1 and i == batch_size:
            break
        cond_samples.append(transform(io.imread(p)[..., None])[None, ...])
    return torch.cat(cond_samples, dim=0)
            
class FIDTracker():
<<<<<<< HEAD
    def __init__(self, config, dataloader, output_dir, use_tqdm=False, use_sk=False):
        inception_path = config.INCEPTION_CACHE
        self.device = 'cuda'
        self.config = config
=======
    def __init__(self, config, output_dir, use_tqdm=False):

        fid_config = config.EVAL.FID
        inception_path = fid_config.INCEPTION_CACHE

        self.device = 'cuda'
        self.config = fid_config
>>>>>>> fbce87b3
        self.logger = logging.getLogger()
        self.output_path = Path(output_dir)
        if not self.output_path.exists():
            self.output_path.mkdir(parents=True)
        self.k_iters = []
        self.real_mean = None # ndarray(n_class, 2048) float32
        self.real_cov = None # ndarray(n_class, 2048, 2048) float64
        self.fids = []
<<<<<<< HEAD
        self.sample_sk = None
        self.n_batch = config.N_SAMPLE // config.BATCH_SIZE
        self.resid = config.N_SAMPLE % config.BATCH_SIZE
=======
        self.conditional = True if config.N_CLASSES > 1 else False 
        self.num_classes = config.N_CLASSES
        self.cond_samples = None
        self.n_batch = fid_config.N_SAMPLE // fid_config.BATCH_SIZE
        self.resid = fid_config.N_SAMPLE % fid_config.BATCH_SIZE
>>>>>>> fbce87b3
        self.idx_iterator = range(self.n_batch + 1)
        self.use_tqdm = use_tqdm
        self.model_bs = config.N_SAMPLE
        if fid_config.SAMPLE_DIR:
            self.cond_samples = load_condition_sample(fid_config.SAMPLE_DIR, self.model_bs)
            self.cond_samples = self.cond_samples.to(self.device)
            self.logger.info(f"using smaple directory: {fid_config.SAMPLE_DIR}. \
                                Get {self.cond_samples.shape[0]} conditional sample")
            self.model_bs = self.cond_samples.shape[0]
        
        if config.SAMPLE_DIR:
            import skimage.io as io
            sample_sk = []
                
            trf = [
                        transforms.ToTensor(),
                        transforms.Normalize([0.5], [5],
                                             inplace=True),
                    ]
            transform = transforms.Compose(trf)
            
            for p in Path(self.config.SAMPLE_DIR).glob('*.jpg'):
                sample_sk.append(transform(io.imread(p)[..., None])[None, ...])
            self.sample_sk = torch.cat(sample_sk, dim=0).to('cuda')
            self.logger.info(f"using smaple directory: {self.config.SAMPLE_DIR}. \
                                Get {self.sample_sk.shape[0]} skeleton sample")
        
        # get inception V3 model
        start = time.time()
        self.logger.info("load inception model...")
        self.inceptionV3 = torch.nn.DataParallel(load_patched_inception_v3()).to(self.device)
        self.inceptionV3.eval()
        self.logger.info("load inception model complete ({:.2f})".format(time.time() - start))
 
        # get features for real images
        if inception_path:
            self.logger.info("load inception from cache file")
            with open(inception_path, 'rb') as f:
                embeds = pickle.load(f)
                self.real_mean = embeds['mean']
                self.real_cov = embeds['cov']
                self.idx_to_class = embeds['idx_to_class']
        else:
            self.real_mean, self.real_cov, self.idx_to_class = self.extract_feature_from_real_images(config)
            self.logger.info(f"save inception cache in {self.output_path}")
            with open(self.output_path / 'inception_cache.pkl', 'wb') as f:
                pickle.dump(dict(mean=self.real_mean, cov=self.real_cov, idx_to_class=self.idx_to_class), f)

    def calc_fid(self, generator, k_iter, save=False, eps=1e-6):
        self.logger.info(f'get fid on {k_iter * 1000} iterations')
        start = time.time()
        sample_features = self.extract_feature_from_model(generator)
        
        fids = []
        for i, sample_feature in enumerate(sample_features):
            sample_mean = np.mean(sample_feature, 0)
            sample_cov = np.cov(sample_feature, rowvar=False)

            cov_sqrt, _ = linalg.sqrtm(sample_cov @ self.real_cov[i], disp=False)

            if not np.isfinite(cov_sqrt).all():
                self.logger.warning('product of cov matrices is singular')
                offset = np.eye(sample_cov.shape[0]) * eps
                cov_sqrt = linalg.sqrtm((sample_cov + offset) @ (self.real_cov[i] + offset))

            if np.iscomplexobj(cov_sqrt):
                if not np.allclose(np.diagonal(cov_sqrt).imag, 0, atol=1e-3):
                    m = np.max(np.abs(cov_sqrt.imag))

                    raise ValueError(f'Imaginary component {m}')

                cov_sqrt = cov_sqrt.real

            mean_diff = sample_mean - self.real_mean[i]
            mean_norm = mean_diff @ mean_diff

            trace = np.trace(sample_cov) + np.trace(self.real_cov[i]) - 2 * np.trace(cov_sqrt)
            fids.append(mean_norm + trace)
            
        finish = time.time()
        self.logger.info(f'FID in {str(1000 * k_iter).zfill(6)} \
             iterations: "{fids}". [costs {round(finish - start, 2)} sec(s)]')
        self.k_iters.append(k_iter)
        self.fids.append(fids)
    
        if save:
            with open(self.output_path / 'fid.txt', 'a+') as f:
                f.write(f'{k_iter}: {fids}\n')
        
        return fids

    @torch.no_grad()
    def extract_feature_from_real_images(self, config):
        dataloaders, idx_to_class = get_dataloader_for_each_class(config, self.config.BATCH_SIZE)
        assert self.num_classes == len(idx_to_class), "N_CLASSES in user config not equal to #class in dataset"
        start = time.time()
        
        real_mean_list = []
        real_cov_list = []
        
        for i, dataloader in enumerate(dataloaders):
            self.logger.info(f'extract features from real "{idx_to_class[i]}" images...')
            features = []
            loader = sample_data(dataloader)
        
            if self.use_tqdm:
                idx_iterator = tqdm(self.idx_iterator)
            for i in idx_iterator:
                batch = self.resid if i==self.n_batch else self.config.BATCH_SIZE
                if batch == 0:
                    continue

                imgs, _ = next(loader)
                imgs = imgs[:batch, :3, :, :].to(self.device)
                feature = self.inceptionV3(imgs)[0].view(imgs.shape[0], -1)
                features.append(feature.to('cpu'))

            features = torch.cat(features, 0).numpy()
            real_mean = np.mean(features, 0)
            real_cov = np.cov(features, rowvar=False)
            real_mean_list.append(real_mean)
            real_cov_list.append(real_cov)

            self.logger.info(f"complete({round(time.time() - start, 2)} secs). \
                               total extracted features: {features.shape[0]}")
            
        return real_mean_list, real_cov_list, idx_to_class

    @torch.no_grad()
    def extract_feature_from_model(self, generator):
        n_batch = self.config.N_SAMPLE // self.model_bs
        resid = self.config.N_SAMPLE % self.model_bs
        features_list = []
        
<<<<<<< HEAD
        features = []
        for i in self.idx_iterator:
            batch = self.resid if i==self.n_batch else self.config.BATCH_SIZE
            if batch==0:
                continue
            
            latent = torch.randn(batch, 512, device=self.device)
            if self.sample_sk is not None:
                sk = self.sample_sk[:batch]
            img, _ = generator([latent], sk=sk)
            feature = self.inceptionV3(img[:, :3, :, :])[0].view(img.shape[0], -1)
            features.append(feature.to('cpu'))
=======
        for class_idx in range(self.num_classes):
            features = []
            idx_iterator = range(n_batch + 1)
            if self.use_tqdm:
                idx_iterator = tqdm(idx_iterator)

            for i in idx_iterator:
                batch = resid if i==n_batch else self.model_bs
                if batch == 0:
                    continue

                latent = torch.randn(batch, 512, device=self.device)
                fake_label = torch.LongTensor([class_idx]*batch).to(self.device)
                
                cond_samples=None
                if self.cond_samples is not None:
                    cond_samples = self.cond_samples[:batch]
>>>>>>> fbce87b3

                img, _ = generator([latent], labels_in=fake_label, sk=cond_samples)
                feature = self.inceptionV3(img[:, :3, :, :])[0].view(img.shape[0], -1)
                features.append(feature.to('cpu'))

            features_list.append(torch.cat(features, 0).numpy())
        return features_list
    
    def plot_fid(self,):
        self.logger.info(f"save FID figure in {str(self.output_path / 'fid.png')}")
        
        plt.legend(tuple([self.idx_to_class[idx] for idx in range(self.num_classes)]),  loc='upper right')
        plt.xlabel('k iterations')
        plt.ylabel('FID')
        for i, fid in enumerate(self.fids):
            plt.plot(self.k_iters, self.fids)
        plt.savefig(self.output_path / 'fid.png')


if __name__ == '__main__':
    
    import sys
    from models import Generator
    from config import config, update_config
    from run_training import get_dataloader
    device = 'cuda'
    parser = argparse.ArgumentParser()

    parser.add_argument('--truncation', type=float, default=1)
    parser.add_argument('--truncation_mean', type=int, default=4096)
    parser.add_argument("--cfg", required=True, help="path to the configuration file")
<<<<<<< HEAD
    parser.add_argument('--batch', type=int, default=64)
    parser.add_argument('--n_sample', type=int, default=50000)
    parser.add_argument('--size', type=int, default=256)
    parser.add_argument('--inception', type=str, default=None)
=======
>>>>>>> fbce87b3
    parser.add_argument('--out_dir', type=str, default='/tmp/fid_result')
    parser.add_argument('--ckpt', type=str, default="", metavar='CHECKPOINT', help='model ckpt or dir')
    parser.add_argument("--debug", action='store_true', default=False, help="whether to use debug mode")
                      
    args = parser.parse_args()
    
    loglevel = "DEBUG" if args.debug else "INFO"
    head = "%(levelname)-8s - %(asctime)-15s - %(message)s (%(filename)s:%(lineno)d)"
    logging.basicConfig(level=loglevel,
                        format=head)
    logger = logging.getLogger()
    update_config(config, args)
<<<<<<< HEAD
                      
    if args.ckpt:
        args.ckpt = Path(args.ckpt)
    
    if args.ckpt.is_dir():
        logging.info(f'calculating ckpt in directory {str(args.ckpt)}')
        ckpts = sorted(list(args.ckpt.glob('*.pt')))
        file_path = args.ckpt / 'fid.txt'
        plot_path = args.ckpt / 'fid.png'
    elif args.ckpt.is_file():
        ckpts = [args.ckpt]
        file_path = Path(str(Path(args.ckpt).parent) + '-fid_result.txt')
        plot_path = None
    else:
        raise FileNotFoundError("something wrong with ckpt path")

    if not file_path.exists():
        file_path.touch()
    logger.info(f"calculate the following {len(ckpts)} ckpt files: {[str(ckpt) for ckpt in ckpts]}")
    
    # Get dataloader
    def sample_data(loader):
        while True:
            for batch in loader:
                yield batch
    
    logging.info("getting dataloader of real images...")
    loader = get_dataloader(config, args=args, distributed=False)
    loader = sample_data(loader)
    logging.info('loading dataloader complete')
    
    use_sk = True if config.EVAL.FID.SAMPLE_DIR else False
        
    fid_tracker = FIDTracker(config.EVAL.FID, loader, args.out_dir, use_sk=use_sk)
=======

    use_cond_sample = True if config.EVAL.FID.SAMPLE_DIR else False
    fid_tracker = FIDTracker(config, args.out_dir)

    if not args.ckpt:
        print("checkpoint(s) not found. Only get features of real images.\n return...")
        exit(0)

    args.ckpt = Path(args.ckpt)
    ckpts = sorted(list(args.ckpt.glob('*.pt'))) \
            if args.ckpt.is_dir() else [args.ckpt]

    logger.info(f"Get FID of the following {len(ckpts)} ckpt files: {[str(ckpt) for ckpt in ckpts]}")
>>>>>>> fbce87b3
    
    for ckpt in ckpts:
        logging.info(f"calculating fid of {str(ckpt)}")
        ckpt_name = str(ckpt.name)[5:11]
        k_iter = int(ckpt_name)/1000
        ckpt = torch.load(ckpt)
        
        # latent_dim, label_size, resolution
        g = Generator(config.MODEL.LATENT_SIZE, 0, config.RESOLUTION,
<<<<<<< HEAD
                      extra_channels=config.MODEL.EXTRA_CHANNEL, use_sk=use_sk).to(device)
=======
                      extra_channels=config.MODEL.EXTRA_CHANNEL, use_sk=use_cond_sample).to(device)
>>>>>>> fbce87b3
        g.load_state_dict(ckpt['g_ema'])
        g = nn.DataParallel(g)
        g.eval()

<<<<<<< HEAD
        if args.truncation < 1:
            with torch.no_grad():
                mean_latent = g.mean_latent(args.truncation_mean)
        else:
            mean_latent = None
=======
        # if args.truncation < 1:
        #     with torch.no_grad():
        #         mean_latent = g.mean_latent(args.truncation_mean)
        # else:
        #     mean_latent = None
>>>>>>> fbce87b3
        
        fid_tracker.calc_fid(g, k_iter, save=True)
    
    fid_tracker.plot_fid()<|MERGE_RESOLUTION|>--- conflicted
+++ resolved
@@ -5,13 +5,7 @@
 from pathlib import Path
 
 import numpy as np
-<<<<<<< HEAD
-import torch
-from torch import nn
-from torchvision import transforms
-=======
 import skimage.io as io
->>>>>>> fbce87b3
 import matplotlib.pyplot as plt
 import torch
 from torch import nn
@@ -49,12 +43,6 @@
     return torch.cat(cond_samples, dim=0)
             
 class FIDTracker():
-<<<<<<< HEAD
-    def __init__(self, config, dataloader, output_dir, use_tqdm=False, use_sk=False):
-        inception_path = config.INCEPTION_CACHE
-        self.device = 'cuda'
-        self.config = config
-=======
     def __init__(self, config, output_dir, use_tqdm=False):
 
         fid_config = config.EVAL.FID
@@ -62,7 +50,6 @@
 
         self.device = 'cuda'
         self.config = fid_config
->>>>>>> fbce87b3
         self.logger = logging.getLogger()
         self.output_path = Path(output_dir)
         if not self.output_path.exists():
@@ -71,17 +58,11 @@
         self.real_mean = None # ndarray(n_class, 2048) float32
         self.real_cov = None # ndarray(n_class, 2048, 2048) float64
         self.fids = []
-<<<<<<< HEAD
-        self.sample_sk = None
-        self.n_batch = config.N_SAMPLE // config.BATCH_SIZE
-        self.resid = config.N_SAMPLE % config.BATCH_SIZE
-=======
         self.conditional = True if config.N_CLASSES > 1 else False 
         self.num_classes = config.N_CLASSES
         self.cond_samples = None
         self.n_batch = fid_config.N_SAMPLE // fid_config.BATCH_SIZE
         self.resid = fid_config.N_SAMPLE % fid_config.BATCH_SIZE
->>>>>>> fbce87b3
         self.idx_iterator = range(self.n_batch + 1)
         self.use_tqdm = use_tqdm
         self.model_bs = config.N_SAMPLE
@@ -216,20 +197,6 @@
         resid = self.config.N_SAMPLE % self.model_bs
         features_list = []
         
-<<<<<<< HEAD
-        features = []
-        for i in self.idx_iterator:
-            batch = self.resid if i==self.n_batch else self.config.BATCH_SIZE
-            if batch==0:
-                continue
-            
-            latent = torch.randn(batch, 512, device=self.device)
-            if self.sample_sk is not None:
-                sk = self.sample_sk[:batch]
-            img, _ = generator([latent], sk=sk)
-            feature = self.inceptionV3(img[:, :3, :, :])[0].view(img.shape[0], -1)
-            features.append(feature.to('cpu'))
-=======
         for class_idx in range(self.num_classes):
             features = []
             idx_iterator = range(n_batch + 1)
@@ -247,7 +214,6 @@
                 cond_samples=None
                 if self.cond_samples is not None:
                     cond_samples = self.cond_samples[:batch]
->>>>>>> fbce87b3
 
                 img, _ = generator([latent], labels_in=fake_label, sk=cond_samples)
                 feature = self.inceptionV3(img[:, :3, :, :])[0].view(img.shape[0], -1)
@@ -279,13 +245,6 @@
     parser.add_argument('--truncation', type=float, default=1)
     parser.add_argument('--truncation_mean', type=int, default=4096)
     parser.add_argument("--cfg", required=True, help="path to the configuration file")
-<<<<<<< HEAD
-    parser.add_argument('--batch', type=int, default=64)
-    parser.add_argument('--n_sample', type=int, default=50000)
-    parser.add_argument('--size', type=int, default=256)
-    parser.add_argument('--inception', type=str, default=None)
-=======
->>>>>>> fbce87b3
     parser.add_argument('--out_dir', type=str, default='/tmp/fid_result')
     parser.add_argument('--ckpt', type=str, default="", metavar='CHECKPOINT', help='model ckpt or dir')
     parser.add_argument("--debug", action='store_true', default=False, help="whether to use debug mode")
@@ -298,42 +257,6 @@
                         format=head)
     logger = logging.getLogger()
     update_config(config, args)
-<<<<<<< HEAD
-                      
-    if args.ckpt:
-        args.ckpt = Path(args.ckpt)
-    
-    if args.ckpt.is_dir():
-        logging.info(f'calculating ckpt in directory {str(args.ckpt)}')
-        ckpts = sorted(list(args.ckpt.glob('*.pt')))
-        file_path = args.ckpt / 'fid.txt'
-        plot_path = args.ckpt / 'fid.png'
-    elif args.ckpt.is_file():
-        ckpts = [args.ckpt]
-        file_path = Path(str(Path(args.ckpt).parent) + '-fid_result.txt')
-        plot_path = None
-    else:
-        raise FileNotFoundError("something wrong with ckpt path")
-
-    if not file_path.exists():
-        file_path.touch()
-    logger.info(f"calculate the following {len(ckpts)} ckpt files: {[str(ckpt) for ckpt in ckpts]}")
-    
-    # Get dataloader
-    def sample_data(loader):
-        while True:
-            for batch in loader:
-                yield batch
-    
-    logging.info("getting dataloader of real images...")
-    loader = get_dataloader(config, args=args, distributed=False)
-    loader = sample_data(loader)
-    logging.info('loading dataloader complete')
-    
-    use_sk = True if config.EVAL.FID.SAMPLE_DIR else False
-        
-    fid_tracker = FIDTracker(config.EVAL.FID, loader, args.out_dir, use_sk=use_sk)
-=======
 
     use_cond_sample = True if config.EVAL.FID.SAMPLE_DIR else False
     fid_tracker = FIDTracker(config, args.out_dir)
@@ -347,7 +270,6 @@
             if args.ckpt.is_dir() else [args.ckpt]
 
     logger.info(f"Get FID of the following {len(ckpts)} ckpt files: {[str(ckpt) for ckpt in ckpts]}")
->>>>>>> fbce87b3
     
     for ckpt in ckpts:
         logging.info(f"calculating fid of {str(ckpt)}")
@@ -357,28 +279,16 @@
         
         # latent_dim, label_size, resolution
         g = Generator(config.MODEL.LATENT_SIZE, 0, config.RESOLUTION,
-<<<<<<< HEAD
-                      extra_channels=config.MODEL.EXTRA_CHANNEL, use_sk=use_sk).to(device)
-=======
                       extra_channels=config.MODEL.EXTRA_CHANNEL, use_sk=use_cond_sample).to(device)
->>>>>>> fbce87b3
         g.load_state_dict(ckpt['g_ema'])
         g = nn.DataParallel(g)
         g.eval()
 
-<<<<<<< HEAD
-        if args.truncation < 1:
-            with torch.no_grad():
-                mean_latent = g.mean_latent(args.truncation_mean)
-        else:
-            mean_latent = None
-=======
         # if args.truncation < 1:
         #     with torch.no_grad():
         #         mean_latent = g.mean_latent(args.truncation_mean)
         # else:
         #     mean_latent = None
->>>>>>> fbce87b3
         
         fid_tracker.calc_fid(g, k_iter, save=True)
     
