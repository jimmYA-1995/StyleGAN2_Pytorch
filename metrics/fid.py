import os
import sys
import time
import copy
import json
import pickle
import logging
from pathlib import Path

import numpy as np
import skimage.io as io
import matplotlib.pyplot as plt
import torch
from torch import nn
from torch.autograd import backward
from torchvision import transforms
from scipy import linalg
from tqdm import tqdm

import misc
from dataset import get_dataset
from .calc_inception import load_patched_inception_v3


def sample_data(loader):
    while True:
        for batch in loader:
            yield batch


def load_condition_sample(sample_dir, batch_size):
    IMG_EXTS = ['jpg', 'png', 'jpeg']
    samples = []
    for ext in IMG_EXTS:
        samples.extend(list(Path(sample_dir).glob(f'*.{ext}')))
    assert len(samples) >= batch_size, f"Need more samples. {len(samples)} < {batch_size}"
    cond_samples = []

    trf = [
        transforms.ToTensor(),
        transforms.Normalize([0.5], [5], inplace=True),
    ]
    transform = transforms.Compose(trf)

    for i, p in enumerate():
        if batch_size != -1 and i == batch_size:
            break
        cond_samples.append(transform(io.imread(p)[..., None])[None, ...])
    return torch.cat(cond_samples, dim=0)


class FIDTracker():
    def __init__(self, cfg, rank, num_gpus, out_dir, use_tqdm=False):
        print(f"[{os.getpid()}] rank: {rank}({num_gpus} gpus)")
        fid_cfg = cfg.EVAL.FID
        inception_path = fid_cfg.INCEPTION_CACHE

        self.num_gpus = num_gpus
        self.rank = rank
        self.device = torch.device('cuda', rank) if num_gpus > 1 else 'cuda'
        self.cfg = fid_cfg
        self.log = logging.getLogger(f'GPU{rank}')
        self.out_dir = Path(out_dir) if isinstance(out_dir, str) else out_dir
        self.real_mean = []  # ndarray(n_class, 2048) float32
        self.real_cov = []  # ndarray(n_class, 2048, 2048) float64
        self.idx_to_class = []
        self.k_iters = []
        self.fids = []
        self.cond_samples = None
        self.latent_size = cfg.MODEL.LATENT_SIZE
        self.conditional = True if cfg.N_CLASSES > 1 else False
        self.num_classes = cfg.N_CLASSES
        self.model_bs = 8
        self.use_tqdm = use_tqdm
        if fid_cfg.SAMPLE_DIR:
            self.cond_samples = load_condition_sample(fid_cfg.SAMPLE_DIR, self.model_bs)
            self.cond_samples = self.cond_samples.to(self.device)
            self.log.info(f"using smaple directory: {fid_cfg.SAMPLE_DIR}."
                          f"Get {self.cond_samples.shape[0]} conditional sample")
            self.model_bs = self.cond_samples.shape[0]

        # get inception V3 model
        start = time.time()
        self.log.info("load inception model...")
        if num_gpus == 1:
            self.inceptionV3 = load_patched_inception_v3().eval().to(self.device)
        else:
            if self.rank != 0:
                torch.distributed.barrier()
            self.inceptionV3 = load_patched_inception_v3().eval().to(self.device)
            if self.rank == 0:
                torch.distributed.barrier()
        self.log.info("load inception model complete ({:.2f})".format(time.time() - start))

        # get features for real images
        if inception_path:
            self.log.info("load inception from cache file")
            with open(inception_path, 'rb') as f:
                embeds = pickle.load(f)
                self.real_mean = embeds['mean']
                self.real_cov = embeds['cov']
                self.idx_to_class = embeds['idx_to_class']
        else:
            self.extract_feature_from_real_images(cfg)
            if self.rank == 0:
                self.log.info(f"save inception cache in {self.out_dir}")
                with open(self.out_dir / 'inception_cache.pkl', 'wb') as f:
                    pickle.dump(dict(mean=self.real_mean, cov=self.real_cov, idx_to_class=self.idx_to_class), f)

        self.val_dataset = get_dataset(cfg.DATASET, cfg.RESOLUTION, split='val')
        self.log.info(f"validation data samples: {len(self.val_dataset)}")

    def calc_fid(self, generator, k_iter, save=False, eps=1e-6):
        self.log.info(f'get fid on {k_iter * 1000} iterations')
        start = time.time()
        sample_features = self.extract_feature_from_model(generator)

        fids = []
        for i, sample_feature in enumerate(sample_features):
            sample_mean = np.mean(sample_feature, 0)
            sample_cov = np.cov(sample_feature, rowvar=False)

            cov_sqrt, _ = linalg.sqrtm(sample_cov @ self.real_cov[i], disp=False)

            if not np.isfinite(cov_sqrt).all():
                self.log.warning('product of cov matrices is singular')
                offset = np.eye(sample_cov.shape[0]) * eps
                cov_sqrt = linalg.sqrtm((sample_cov + offset) @ (self.real_cov[i] + offset))

            if np.iscomplexobj(cov_sqrt):
                if not np.allclose(np.diagonal(cov_sqrt).imag, 0, atol=1e-3):
                    m = np.max(np.abs(cov_sqrt.imag))

                    raise ValueError(f'Imaginary component {m}')

                cov_sqrt = cov_sqrt.real

            mean_diff = sample_mean - self.real_mean[i]
            mean_norm = mean_diff @ mean_diff

            trace = np.trace(sample_cov) + np.trace(self.real_cov[i]) - 2 * np.trace(cov_sqrt)
            fids.append(mean_norm + trace)

        finish = time.time()
        total_time = finish - start
        self.log.info(f'FID in {str(1000 * k_iter).zfill(6)} \
             iterations: "{fids}". [costs {round(total_time - start, 2)} sec(s)]')
        self.k_iters.append(k_iter)
        self.fids.append(fids)

        if self.rank == 0 and save:
            with open(self.out_dir / 'fid.txt', 'a+') as f:
                f.write(f'{k_iter}: {fids}\n')
            result_dict = {"results": {"fid50k_full": fids[0]},
                           "metric": "fid50k_full",
                           "total_time": total_time,
                           "total_time_str": f"{int(total_time // 60)}m {int(total_time % 60)}s",
                           "num_gpus": self.num_gpus,
                           "snapshot_pkl": "none",
                           "timestamp": time.time()}
            with open(self.out_dir / 'metric-fid50k_full.jsonl', 'at') as f:
                f.write(json.dumps(result_dict) + '\n')

        return fids

    @torch.no_grad()
    def extract_feature_from_real_images(self, cfg):
        for i in range(self.num_classes):
            start = time.time()
            self.idx_to_class.append(None)  # no class name now
            self.log.info(f'extract features from real "{self.idx_to_class[i]}" images...')
            dataset = get_dataset(cfg.DATASET, cfg.RESOLUTION)
            num_items = len(dataset)
            num_items = min(num_items, self.cfg.N_SAMPLE)

            item_subset = [(i * self.num_gpus + self.rank) % num_items
                           for i in range((num_items - 1) // self.num_gpus + 1)]
            self.log.info(f"#item subset: {len(item_subset)}")

            dataloader = torch.utils.data.DataLoader(
                dataset=dataset, sampler=item_subset, batch_size=4, num_workers=2)

            features = []
            loader = iter(dataloader)
            n_batch = len(item_subset) // self.cfg.BATCH_SIZE
            if len(item_subset) % self.cfg.BATCH_SIZE != 0:
                n_batch += 1
            progress_bar = range(n_batch)
            if self.use_tqdm:
                progress_bar = tqdm(progress_bar)

            for _ in progress_bar:
                imgs, *_ = next(loader)
                self.log.debug(f"imgs: {imgs.shape}")
                imgs = imgs.to(self.device)
                feature = self.inceptionV3(imgs)[0].view(imgs.shape[0], -1)
                self.log.debug(f"feature: {feature.shape}")
                if self.num_gpus > 1:
                    _features = []
                    for src in range(self.num_gpus):
                        y = feature.clone()
                        torch.distributed.broadcast(y, src=src)
                        _features.append(y)
                    feature = torch.stack(_features, dim=1).flatten(0, 1)
                    self.log.debug(f"feature: {feature.shape}")
                features.append(feature)

            features = torch.cat(features, 0).cpu().numpy()
            self.real_mean.append(np.mean(features, 0))
            self.real_cov.append(np.cov(features, rowvar=False))

            self.log.info(f"complete({round(time.time() - start, 2)} secs)."
                          f"total extracted features: {features.shape[0]}")

    @torch.no_grad()
    def extract_feature_from_model(self, generator):
        num_sample = self.cfg.N_SAMPLE // self.num_gpus
        n_batch = num_sample // self.model_bs
        resid = num_sample % self.model_bs
        features_list = []

        for class_idx in range(self.num_classes):
            loader = torch.utils.data.DataLoader(self.val_dataset,
                                                 batch_size=self.model_bs,
                                                 shuffle=True,
                                                 num_workers=2)
            loader = sample_data(loader)
            features = []
            idx_iterator = range(n_batch + 1)
            if self.use_tqdm:
                idx_iterator = tqdm(idx_iterator)

            for i in idx_iterator:
                batch = resid if i == n_batch else self.model_bs
                if batch == 0:
                    continue

                body_imgs, face_imgs, mask = [x[:batch].to(self.device) for x in next(loader)]
<<<<<<< HEAD
                mask, blur_mask = torch.chunk(mask, 2, dim=1)
                masked_body = body_imgs * mask
=======
                masked_body = torch.cat(((body_imgs * mask), mask), dim=1)
>>>>>>> 1c7bd64d
                latent = torch.randn(batch, self.latent_size, device=self.device)
                fake_label = torch.LongTensor([class_idx] * batch).to(self.device)

                cond_samples = None
                if self.cond_samples is not None:
                    cond_samples = self.cond_samples[:batch]

                imgs, _ = generator([latent], labels_in=fake_label, style_in=face_imgs, content_in=masked_body)
                feature = self.inceptionV3(imgs[:, :3, :, :])[0].view(imgs.shape[0], -1)
                if self.num_gpus > 1:
                    _features = []
                    for src in range(self.num_gpus):
                        y = feature.clone()
                        torch.distributed.broadcast(y, src=src)
                        _features.append(y)
                    feature = torch.stack(_features, dim=1).flatten(0, 1)
                    self.log.debug(f"feature: {feature.shape}")
                features.append(feature)

            features_list.append(torch.cat(features, 0).cpu().numpy())
        return features_list

    def plot_fid(self):
        self.log.info(f"save FID figure in {str(self.out_dir / 'fid.png')}")

        self.fids = np.array(self.fids).T
        plt.xlabel('k iterations')
        plt.ylabel('FID')
        for fids in self.fids:
            plt.plot(self.k_iters, fids)
        plt.legend([self.idx_to_class[idx] for idx in range(self.num_classes)], loc='upper right')
        plt.savefig(self.out_dir / 'fid.png')


def subprocess_fn(rank, args, cfg, temp_dir):
    from models import Generator
    args.local_rank = rank
    if args.num_gpus > 1:
        torch.cuda.set_device(rank)
        init_method = f"file://{os.path.join(temp_dir, '.torch_distributed_init')}"
        torch.distributed.init_process_group(backend='nccl', init_method=init_method, rank=rank, world_size=args.num_gpus)
    misc.create_logger(**vars(args))
    device = torch.device('cuda', rank) if args.num_gpus > 1 else 'cuda'
    fid_tracker = FIDTracker(cfg, rank, args.num_gpus, args.out_dir, use_tqdm=True if rank == 0 else False)

    # for ckpt in ckpts:
    if rank == 0:
        print("create output dirtectory if not exists")
        Path(args.out_dir).mkdir(exist_ok=True, parents=True)
        print(f"calculating fid of {str(args.ckpt)}")

    for ckpt in [args.ckpt]:
        k_iter = int(str(ckpt.name)[5:11]) / 1e3
        ckpt = torch.load(ckpt)

        # latent_dim, label_size, resolution
        assert cfg.N_CLASSES >= 1, f"#classes must greater than 0"
        label_size = 0 if cfg.N_CLASSES == 1 else cfg.N_CLASSES
        g = Generator(cfg.MODEL.LATENT_SIZE,
                      label_size,
                      cfg.RESOLUTION,
                      embedding_size=cfg.MODEL.EMBEDDING_SIZE,
                      extra_channels=cfg.MODEL.EXTRA_CHANNEL,
                      dlatents_size=256,
                      is_training=False)
        g.load_state_dict(ckpt['g_ema'])
        g = copy.deepcopy(g).eval().requires_grad_(False).to(device)

        if args.num_gpus > 1:
            torch.distributed.barrier()
        fid_tracker.calc_fid(g, k_iter, save=True)

    if rank == 0:
        fid_tracker.plot_fid()


if __name__ == '__main__':
    import argparse
    import tempfile
    from config import get_cfg_defaults

    parser = argparse.ArgumentParser()
    parser.add_argument('--truncation', type=float, default=1)
    parser.add_argument('--truncation_mean', type=int, default=4096)
    parser.add_argument("--cfg", required=True, help="path to the configuration file")
    parser.add_argument("--gpus", type=int, default=1, dest='num_gpus')
    parser.add_argument('--out_dir', type=str, default='/tmp/fid_result')
    parser.add_argument('--ckpt', type=str, required=True, metavar='CHECKPOINT', help='model ckpt or dir')
    parser.add_argument("--debug", action='store_true', default=False, help="whether to use debug mode")

    args = parser.parse_args()
    cfg = get_cfg_defaults()
    if args.cfg:
        cfg.merge_from_file(args.cfg)

    args.ckpt = Path(args.ckpt)
    ckpts = sorted(list(args.ckpt.glob('*.pt'))) if args.ckpt.is_dir() else [args.ckpt]

    assert args.num_gpus >= 1
    with tempfile.TemporaryDirectory() as temp_dir:
        if args.num_gpus == 1:
            subprocess_fn(rank=0, args=args, cfg=cfg, temp_dir=temp_dir)
        else:
            torch.multiprocessing.spawn(fn=subprocess_fn, args=(args, cfg, temp_dir), nprocs=args.num_gpus)
<|MERGE_RESOLUTION|>--- conflicted
+++ resolved
@@ -143,8 +143,7 @@
 
         finish = time.time()
         total_time = finish - start
-        self.log.info(f'FID in {str(1000 * k_iter).zfill(6)} \
-             iterations: "{fids}". [costs {round(total_time - start, 2)} sec(s)]')
+        self.log.info(f'FID in {str(1000 * k_iter).zfill(6)} iterations: "{fids}". [costs {round(total_time, 2)} sec(s)]')
         self.k_iters.append(k_iter)
         self.fids.append(fids)
 
@@ -236,12 +235,7 @@
                     continue
 
                 body_imgs, face_imgs, mask = [x[:batch].to(self.device) for x in next(loader)]
-<<<<<<< HEAD
-                mask, blur_mask = torch.chunk(mask, 2, dim=1)
-                masked_body = body_imgs * mask
-=======
                 masked_body = torch.cat(((body_imgs * mask), mask), dim=1)
->>>>>>> 1c7bd64d
                 latent = torch.randn(batch, self.latent_size, device=self.device)
                 fake_label = torch.LongTensor([class_idx] * batch).to(self.device)
 
