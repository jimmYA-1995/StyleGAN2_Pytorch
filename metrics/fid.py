import os
import sys
import time
import copy
import pickle
import logging
from pathlib import Path

import numpy as np
import skimage.io as io
import matplotlib.pyplot as plt
import torch
from torch import nn
from torch.autograd import backward
from torchvision import transforms
from scipy import linalg
from tqdm import tqdm

import misc
from dataset import get_dataset
from .calc_inception import load_patched_inception_v3


def sample_data(loader):
    while True:
        for batch in loader:
            yield batch


def load_condition_sample(sample_dir, batch_size):
    IMG_EXTS = ['jpg', 'png', 'jpeg']
    samples = []
    for ext in IMG_EXTS:
        samples.extend(list(Path(sample_dir).glob(f'*.{ext}')))
    assert len(samples) >= batch_size, f"Need more samples. {len(samples)} < {batch_size}"
    cond_samples = []

    trf = [
        transforms.ToTensor(),
        transforms.Normalize([0.5], [5], inplace=True),
    ]
    transform = transforms.Compose(trf)

    for i, p in enumerate():
        if batch_size != -1 and i == batch_size:
            break
        cond_samples.append(transform(io.imread(p)[..., None])[None, ...])
    return torch.cat(cond_samples, dim=0)


class FIDTracker():
    def __init__(self, cfg, rank, num_gpus, out_dir, use_tqdm=False):
        print(f"[{os.getpid()}] rank: {rank}({num_gpus} gpus)")
        fid_cfg = cfg.EVAL.FID
        inception_path = fid_cfg.INCEPTION_CACHE

        self.num_gpus = num_gpus
        self.rank = rank
        self.device = torch.device('cuda', rank) if num_gpus > 1 else 'cuda'
        self.cfg = fid_cfg
        self.log = logging.getLogger(f'GPU{rank}')
        self.out_dir = Path(out_dir) if isinstance(out_dir, str) else out_dir
        self.real_mean = []  # ndarray(n_class, 2048) float32
        self.real_cov = []  # ndarray(n_class, 2048, 2048) float64
        self.idx_to_class = []
        self.k_iters = []
        self.fids = []
        self.cond_samples = None
        self.latent_size = cfg.MODEL.LATENT_SIZE
        self.conditional = True if cfg.N_CLASSES > 1 else False
        self.num_classes = cfg.N_CLASSES
        self.model_bs = cfg.N_SAMPLE
        self.n_batch = fid_cfg.N_SAMPLE // fid_cfg.BATCH_SIZE
        self.resid = fid_cfg.N_SAMPLE % fid_cfg.BATCH_SIZE
        self.idx_iterator = range(self.n_batch + 1)
        self.use_tqdm = use_tqdm
        if fid_cfg.SAMPLE_DIR:
            self.cond_samples = load_condition_sample(fid_cfg.SAMPLE_DIR, self.model_bs)
            self.cond_samples = self.cond_samples.to(self.device)
            self.log.info(f"using smaple directory: {fid_cfg.SAMPLE_DIR}."
                          f"Get {self.cond_samples.shape[0]} conditional sample")
            self.model_bs = self.cond_samples.shape[0]

        # get inception V3 model
        start = time.time()
        self.log.info("load inception model...")
        if num_gpus == 1:
            self.inceptionV3 = load_patched_inception_v3().eval().to(self.device)
        else:
            if self.rank != 0:
                torch.distributed.barrier()
            self.inceptionV3 = load_patched_inception_v3().eval().to(self.device)
            if self.rank == 0:
                torch.distributed.barrier()
        self.log.info("load inception model complete ({:.2f})".format(time.time() - start))

        # get features for real images
        if inception_path:
            self.log.info("load inception from cache file")
            with open(inception_path, 'rb') as f:
                embeds = pickle.load(f)
                self.real_mean = embeds['mean']
                self.real_cov = embeds['cov']
                self.idx_to_class = embeds['idx_to_class']
        else:
            self.extract_feature_from_real_images(cfg)
            if self.rank == 0:
                self.log.info(f"save inception cache in {self.out_dir}")
                with open(self.out_dir / 'inception_cache.pkl', 'wb') as f:
                    pickle.dump(dict(mean=self.real_mean, cov=self.real_cov, idx_to_class=self.idx_to_class), f)

        self.val_dataset = get_dataset(cfg.DATASET, cfg.RESOLUTION, split='val')
        self.log.info(f"validation data samples: {len(self.val_dataset)}")

    def calc_fid(self, generator, k_iter, save=False, eps=1e-6):
        self.log.info(f'get fid on {k_iter * 1000} iterations')
        start = time.time()
        sample_features = self.extract_feature_from_model(generator)

        fids = []
        for i, sample_feature in enumerate(sample_features):
            sample_mean = np.mean(sample_feature, 0)
            sample_cov = np.cov(sample_feature, rowvar=False)

            cov_sqrt, _ = linalg.sqrtm(sample_cov @ self.real_cov[i], disp=False)

            if not np.isfinite(cov_sqrt).all():
                self.log.warning('product of cov matrices is singular')
                offset = np.eye(sample_cov.shape[0]) * eps
                cov_sqrt = linalg.sqrtm((sample_cov + offset) @ (self.real_cov[i] + offset))

            if np.iscomplexobj(cov_sqrt):
                if not np.allclose(np.diagonal(cov_sqrt).imag, 0, atol=1e-3):
                    m = np.max(np.abs(cov_sqrt.imag))

                    raise ValueError(f'Imaginary component {m}')

                cov_sqrt = cov_sqrt.real

            mean_diff = sample_mean - self.real_mean[i]
            mean_norm = mean_diff @ mean_diff

            trace = np.trace(sample_cov) + np.trace(self.real_cov[i]) - 2 * np.trace(cov_sqrt)
            fids.append(mean_norm + trace)

        finish = time.time()
        self.log.info(f'FID in {str(1000 * k_iter).zfill(6)} \
             iterations: "{fids}". [costs {round(finish - start, 2)} sec(s)]')
        self.k_iters.append(k_iter)
        self.fids.append(fids)

        if save:
            with open(self.out_dir / 'fid.txt', 'a+') as f:
                f.write(f'{k_iter}: {fids}\n')

        return fids

    @torch.no_grad()
    def extract_feature_from_real_images(self, cfg):
        for i in range(self.num_classes):
            start = time.time()
            self.idx_to_class.append(None)  # no class name now
            self.log.info(f'extract features from real "{self.idx_to_class[i]}" images...')
            dataset = get_dataset(cfg.DATASET, cfg.RESOLUTION)
            num_items = len(dataset)
            num_items = min(num_items, self.cfg.N_SAMPLE)

            item_subset = [(i * self.num_gpus + self.rank) % num_items
                           for i in range((num_items - 1) // self.num_gpus + 1)]
            self.log.info(f"#item subset: {len(item_subset)}")

            dataloader = torch.utils.data.DataLoader(
                dataset=dataset, sampler=item_subset, batch_size=4, num_workers=2)

            features = []
            loader = iter(dataloader)
            n_batch = len(item_subset) // self.cfg.BATCH_SIZE
            if len(item_subset) % self.cfg.BATCH_SIZE != 0:
                n_batch += 1
            progress_bar = range(n_batch)
            if self.use_tqdm:
                progress_bar = tqdm(progress_bar)

            for _ in progress_bar:
                imgs, *_ = next(loader)
                self.log.debug(f"imgs: {imgs.shape}")
                imgs = imgs.to(self.device)
                feature = self.inceptionV3(imgs)[0].view(imgs.shape[0], -1)
                self.log.debug(f"feature: {feature.shape}")
                if self.num_gpus > 1:
                    _features = []
                    for src in range(self.num_gpus):
                        y = feature.clone()
                        torch.distributed.broadcast(y, src=src)
                        _features.append(y)
                    feature = torch.stack(_features, dim=1).flatten(0, 1)
                    self.log.debug(f"feature: {feature.shape}")
                features.append(feature)

            features = torch.cat(features, 0).cpu().numpy()
            self.real_mean.append(np.mean(features, 0))
            self.real_cov.append(np.cov(features, rowvar=False))

            self.log.info(f"complete({round(time.time() - start, 2)} secs)."
                          f"total extracted features: {features.shape[0]}")


    @torch.no_grad()
    def extract_feature_from_model(self, generator):
        num_sample = self.cfg.N_SAMPLE // self.num_gpus
        n_batch = num_sample // self.model_bs
        resid = num_sample % self.model_bs
        features_list = []

        for class_idx in range(self.num_classes):
            loader = torch.utils.data.DataLoader(self.val_dataset,
                                                 batch_size=self.model_bs,
                                                 shuffle=True,
                                                 num_workers=2)
            loader = sample_data(loader)
            features = []
            idx_iterator = range(n_batch + 1)
            if self.use_tqdm:
                idx_iterator = tqdm(idx_iterator)

            for i in idx_iterator:
                batch = resid if i == n_batch else self.model_bs
                if batch == 0:
                    continue

                body_imgs, face_imgs, mask = [x[:batch].to(self.device) for x in next(loader)]
                mask, blur_mask = torch.chunk(mask, 2, dim=1)
                masked_body = torch.cat(((body_imgs * mask), mask), dim=1)
                latent = torch.randn(batch, self.latent_size, device=self.device)
                fake_label = torch.LongTensor([class_idx] * batch).to(self.device)

                cond_samples = None
                if self.cond_samples is not None:
                    cond_samples = self.cond_samples[:batch]

<<<<<<< HEAD
                img, _ = generator([latent], labels_in=fake_label, style_in=face_imgs, content_in=masked_body)
                feature = self.inceptionV3(img[:, :3, :, :])[0].view(img.shape[0], -1)
                features.append(feature.to('cpu'))

            features_list.append(torch.cat(features, 0).numpy())
=======
                imgs, _ = generator([latent], labels_in=fake_label, style_in=face_imgs, content_in=(body_imgs * mask))
                feature = self.inceptionV3(imgs[:, :3, :, :])[0].view(imgs.shape[0], -1)
                if self.num_gpus > 1:
                    _features = []
                    for src in range(self.num_gpus):
                        y = feature.clone()
                        torch.distributed.broadcast(y, src=src)
                        _features.append(y)
                    feature = torch.stack(_features, dim=1).flatten(0, 1)
                    self.log.debug(f"feature: {feature.shape}")
                features.append(feature)

            features_list.append(torch.cat(features, 0).cpu().numpy())
>>>>>>> 31b11b82
        return features_list

    def plot_fid(self):
        self.log.info(f"save FID figure in {str(self.out_dir / 'fid.png')}")

        self.fids = np.array(self.fids).T
        plt.xlabel('k iterations')
        plt.ylabel('FID')
        for fids in self.fids:
            plt.plot(self.k_iters, fids)
        plt.legend([self.idx_to_class[idx] for idx in range(self.num_classes)], loc='upper right')
        plt.savefig(self.out_dir / 'fid.png')


def subprocess_fn(rank, args, cfg, temp_dir):
    from models import Generator
    args.local_rank = rank
    if args.num_gpus > 1:
        torch.cuda.set_device(rank)
        init_method = f"file://{os.path.join(temp_dir, '.torch_distributed_init')}"
        torch.distributed.init_process_group(backend='nccl', init_method=init_method, rank=rank, world_size=args.num_gpus)
    misc.create_logger(**vars(args))
    device = torch.device('cuda', rank) if args.num_gpus > 1 else 'cuda'
    fid_tracker = FIDTracker(cfg, rank, args.num_gpus, args.out_dir, use_tqdm=True if rank == 0 else False)

    # for ckpt in ckpts:
    if rank == 0:
        print("create output dirtectory if not exists")
        Path(args.out_dir).mkdir(exist_ok=True, parents=True)
        print(f"calculating fid of {str(args.ckpt)}")

    for ckpt in [args.ckpt]:
        k_iter = int(str(ckpt.name)[5:11]) / 1e3
        ckpt = torch.load(ckpt)

        # latent_dim, label_size, resolution
        assert cfg.N_CLASSES >= 1, f"#classes must greater than 0"
        label_size = 0 if cfg.N_CLASSES == 1 else cfg.N_CLASSES
        g = Generator(cfg.MODEL.LATENT_SIZE,
                      label_size,
                      cfg.RESOLUTION,
                      embedding_size=cfg.MODEL.EMBEDDING_SIZE,
                      extra_channels=cfg.MODEL.EXTRA_CHANNEL,
                      dlatents_size=256,
                      is_training=False)
        g.load_state_dict(ckpt['g_ema'])
        g = copy.deepcopy(g).eval().requires_grad_(False).to(device)

        if args.num_gpus > 1:
            torch.distributed.barrier()
        fid_tracker.calc_fid(g, k_iter, save=True)

    if rank == 0:
        fid_tracker.plot_fid()


if __name__ == '__main__':
    import argparse
    import tempfile
    from config import get_cfg_defaults

    parser = argparse.ArgumentParser()
    parser.add_argument('--truncation', type=float, default=1)
    parser.add_argument('--truncation_mean', type=int, default=4096)
    parser.add_argument("--cfg", required=True, help="path to the configuration file")
    parser.add_argument("--gpus", type=int, default=1, dest='num_gpus')
    parser.add_argument('--out_dir', type=str, default='/tmp/fid_result')
    parser.add_argument('--ckpt', type=str, required=True, metavar='CHECKPOINT', help='model ckpt or dir')
    parser.add_argument("--debug", action='store_true', default=False, help="whether to use debug mode")

    args = parser.parse_args()
    cfg = get_cfg_defaults()
    if args.cfg:
        cfg.merge_from_file(args.cfg)

    args.ckpt = Path(args.ckpt)
    ckpts = sorted(list(args.ckpt.glob('*.pt'))) if args.ckpt.is_dir() else [args.ckpt]

    assert args.num_gpus >= 1
    with tempfile.TemporaryDirectory() as temp_dir:
        if args.num_gpus == 1:
            subprocess_fn(rank=0, args=args, cfg=cfg, temp_dir=temp_dir)
        else:
            torch.multiprocessing.spawn(fn=subprocess_fn, args=(args, cfg, temp_dir), nprocs=args.num_gpus)

    # logger.info(f"Get FID of the following {len(ckpts)} ckpt files: {[str(ckpt) for ckpt in ckpts]}")



        # if args.truncation < 1:
        #     with torch.no_grad():
        #         mean_latent = g.mean_latent(args.truncation_mean)
        # else:
        #     mean_latent = None<|MERGE_RESOLUTION|>--- conflicted
+++ resolved
@@ -238,14 +238,7 @@
                 if self.cond_samples is not None:
                     cond_samples = self.cond_samples[:batch]
 
-<<<<<<< HEAD
-                img, _ = generator([latent], labels_in=fake_label, style_in=face_imgs, content_in=masked_body)
-                feature = self.inceptionV3(img[:, :3, :, :])[0].view(img.shape[0], -1)
-                features.append(feature.to('cpu'))
-
-            features_list.append(torch.cat(features, 0).numpy())
-=======
-                imgs, _ = generator([latent], labels_in=fake_label, style_in=face_imgs, content_in=(body_imgs * mask))
+                imgs, _ = generator([latent], labels_in=fake_label, style_in=face_imgs, content_in=masked_body)
                 feature = self.inceptionV3(imgs[:, :3, :, :])[0].view(imgs.shape[0], -1)
                 if self.num_gpus > 1:
                     _features = []
@@ -258,7 +251,6 @@
                 features.append(feature)
 
             features_list.append(torch.cat(features, 0).cpu().numpy())
->>>>>>> 31b11b82
         return features_list
 
     def plot_fid(self):
