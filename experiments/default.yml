<<<<<<< HEAD
# default configuration is in config/defaults.py 
=======
# default configuration is in config/defaults.py
DESCRIPTION: >
    nothing
>>>>>>> cb67d87d
OUT_DIR: 'results'
N_SAMPLE: 64
# Use CUDA_VISIBLE_DEVICES to control #gpus
RESOLUTION: 256

DATASET:
  WORKERS: 4
  DATASET: MultiChannelDataset
  ROOTS:
    - '/root/notebooks/groups/DeepTrickLab/coco'
    - '/root/notebooks/data/mpii'
    - '/root/notebooks/data/WFLW'
  SOURCE:
    - 'images'
    - 'skeletons'
    - 'masks'
  CHANNELS:
    - 3
    - 1
    - 1
  MEAN:
    - 0.5
    - 0.5
    - 0.5
    - 0.5
    - 0.5
  STD:
    - 0.5
    - 0.5
    - 0.5
    - 0.5
    - 0.5
  LOAD_IN_MEM: false
  FLIP: true

MODEL:
  N_MLP: 8
  LATENT_SIZE: 512
  CHANNEL_MULTIPLIER: 2
  EXTRA_CHANNEL: 2

TRAIN:
  ITERATION: 150000
  BATCH_SIZE_PER_GPU: 16
  LR: 0.002
  R1: 10
  PATH_REGULARIZE: 2
  PATH_BATCH_SHRINK: 2
  G_REG_EVERY: 4
  D_REG_EVERY: 16
  SAMPLE_EVERY: 1000
  STYLE_MIXING_PROB: 0.9
  NV_WEIGHTS_PATH: ''
  CKPT: ''
  SAVE_CKPT_EVERY: 2500
  CKPT_MAX_KEEP: 10
  SAMPLE_EVERY: 1000
EVAL:
  METRICS: 'fid'
  FID:
    EVERY: 2500
    BATCH_SIZE: 64
    N_SAMPLE: 50000
    INCEPTION_CACHE: ''
    SAMPLE_DIR: ''
<|MERGE_RESOLUTION|>--- conflicted
+++ resolved
@@ -1,10 +1,6 @@
-<<<<<<< HEAD
-# default configuration is in config/defaults.py 
-=======
 # default configuration is in config/defaults.py
 DESCRIPTION: >
     nothing
->>>>>>> cb67d87d
 OUT_DIR: 'results'
 N_SAMPLE: 64
 # Use CUDA_VISIBLE_DEVICES to control #gpus
@@ -55,7 +51,6 @@
   PATH_BATCH_SHRINK: 2
   G_REG_EVERY: 4
   D_REG_EVERY: 16
-  SAMPLE_EVERY: 1000
   STYLE_MIXING_PROB: 0.9
   NV_WEIGHTS_PATH: ''
   CKPT: ''
